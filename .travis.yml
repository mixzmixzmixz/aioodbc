sudo: required
language: python

services:
  - docker

python:
    - 3.6

env:
    matrix:
        - PYTHONASYNCIODEBUG=1
        - PYTHONASYNCIODEBUG=

install:
<<<<<<< HEAD
    - sudo apt-get update
    - sudo apt-get install -o Dpkg::Options::="--force-confold" --force-yes -y docker-engine
=======
    - sudo apt-get -o Dpkg::Options::="--force-confnew" install --force-yes docker-engine
>>>>>>> a1371a12
    - pip install coverage
    - pip install pytest
    - pip install pytest-cov
    - pip install codecov

script:
    - make docker_build
    - make docker_cov

cache:
  directories:
  - $HOME/.cache/pip

before_cache:
  - rm -f $HOME/.cache/pip/log/debug.log

after_success:
    - codecov

deploy:
  provider: pypi
  user: jettify
  password:
    secure: fA+uPZkrDP5ndVcGYL4pmcEees/LunVKlEtGvwozXnArIeH7GmqO62oblkqn+XqHAps4EabbgB/vi9e0111vm1a938B/Cf4H276mrZIOvOoSawDvgxHM8f1v5udF+Q7nl94rskvv2Y83emmdPd2iWhm/TyNket5dmcfmPoVOzPO2/mqZgmIoFHOg5OK/pKFMFbYdtiWxvlYqXkP6dZiJyn9zWMbz89pbHAA/FCEUPjW9LtJ6x2htP1hzEzUGhHW4KNdpreNOvO03LqskBXlfIzlTNxfDIXZ77JIEzmWV4WPffQ9Lekxt3odwMJqFjzl3YLwIDUIgLQZLcfM11COYMO98wDzuZzUUB+KCjmC9emFpVRGnlw6BB4KUnSUrgej/B/KO/YZdFGpmWiDElpJy8FlO3f53SmVMNEcqYXqTitRP4dyLEXxWwMiGRPH+p305U1YlmE2cNbjbD34zWH2fL7SF9fJ9g8eX9o4VQp40ijrUOKRT/7YC0VquG8r4DjqdXgse+MlhWb6zS8wzXiOhqZ7hYYoN9EIW3V8nKsobujYr5GZUDUPr+RcriU4F9exsDeS64oqi8LGHvp/69EPHVLc6m7wsk6UIeyu9s9MSVW+81hXcqEbmV9VZxh16PSBKuHz3krmgSmK39h8iAuhu+sV3bOmWmvmGxiWcuSTnCyM=
  on:
    tags: true
    distributions: sdist bdist_wheel
    repo: aio-libs/aioodbc
    all_branches: true
    python: 3.5<|MERGE_RESOLUTION|>--- conflicted
+++ resolved
@@ -13,12 +13,8 @@
         - PYTHONASYNCIODEBUG=
 
 install:
-<<<<<<< HEAD
     - sudo apt-get update
-    - sudo apt-get install -o Dpkg::Options::="--force-confold" --force-yes -y docker-engine
-=======
-    - sudo apt-get -o Dpkg::Options::="--force-confnew" install --force-yes docker-engine
->>>>>>> a1371a12
+    - sudo apt-get install -o Dpkg::Options::="--force-confold" --force-yes -y docker-ce
     - pip install coverage
     - pip install pytest
     - pip install pytest-cov
